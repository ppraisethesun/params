--- conflicted
+++ resolved
@@ -3,11 +3,7 @@
 
   def project do
     [app: :params,
-<<<<<<< HEAD
-     version: "1.1.0",
-=======
      version: "2.0.0-beta.1",
->>>>>>> e46c5749
      elixir: "~> 1.2",
      name: "Params",
      source_url: github,
